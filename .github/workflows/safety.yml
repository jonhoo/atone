--- conflicted
+++ resolved
@@ -72,23 +72,4 @@
       - name: cargo miri test
         run: cargo miri test --features serde
         env:
-<<<<<<< HEAD
-          MIRIFLAGS: ""
-=======
-          MIRIFLAGS: ""
-  loom:
-    runs-on: ubuntu-latest
-    steps:
-      - uses: actions/checkout@08c6903cd8c0fde910a37f88322edcfb5dd907a8 # tag=v5.0.0
-        with:
-          submodules: true
-      - name: Install stable
-        uses: dtolnay/rust-toolchain@e97e2d8cc328f1b50210efc529dca0028893a2d9 # branch=master
-        with:
-          toolchain: stable
-      - name: cargo test --test loom
-        run: cargo test --release --test loom
-        env:
-          LOOM_MAX_PREEMPTIONS: 2
-          RUSTFLAGS: "--cfg loom"
->>>>>>> 01a9c1c1
+          MIRIFLAGS: ""
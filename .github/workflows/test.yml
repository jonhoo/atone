--- conflicted
+++ resolved
@@ -152,13 +152,10 @@
         run: cargo generate-lockfile
       - name: cargo llvm-cov
         run: cargo llvm-cov --locked --all-features --lcov --output-path lcov.info
-<<<<<<< HEAD
         env:
           QUICKCHECK_TESTS: 500
-=======
       - name: Record Rust version
         run: echo "RUST=$(rustc --version)" >> "$GITHUB_ENV"
->>>>>>> fabb82ab
       - name: Upload to codecov.io
         uses: codecov/codecov-action@v5
         with:
